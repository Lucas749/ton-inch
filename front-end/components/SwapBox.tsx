"use client";

import { useState, useEffect } from "react";
import { Card, CardContent, CardHeader, CardTitle } from "@/components/ui/card";
import { Button } from "@/components/ui/button";
import { Input } from "@/components/ui/input";
import { Badge } from "@/components/ui/badge";
import { Alert, AlertDescription } from "@/components/ui/alert";
import {
  ArrowUpDown,
  Loader2,
  ExternalLink,
  AlertCircle,
  CheckCircle,
  TrendingUp,
  Repeat2,
} from "lucide-react";
import {
  OneInchService,
  TOKENS,
  SwapQuoteResponse,
  IntentSwapQuoteResponse,
  SwapMode,
} from "@/lib/1inch-service";
import { TokenSelector } from "@/components/TokenSelector";
import { Token, tokenService } from "@/lib/token-service";
import { useBlockchain } from "@/hooks/useBlockchain";

interface SwapBoxProps {
  walletAddress?: string;
  apiKey?: string;
  rpcUrl?: string;
  indexName?: string;
  className?: string;
}

export function SwapBox({
  walletAddress,
  apiKey,
  rpcUrl,
  indexName = "this index",
  className = "",
}: SwapBoxProps) {
  const [fromToken, setFromToken] = useState<Token | null>(null);
  const [toToken, setToToken] = useState<Token | null>(null);
  const [fromAmount, setFromAmount] = useState<string>("");
  const [toAmount, setToAmount] = useState<string>("");
  const [slippage, setSlippage] = useState<number>(1);
  const [swapMode, setSwapMode] = useState<SwapMode>("classic");
  const [quote, setQuote] = useState<SwapQuoteResponse | null>(null);
  const [intentQuote, setIntentQuote] = useState<IntentSwapQuoteResponse | null>(null);
  const [isLoadingQuote, setIsLoadingQuote] = useState(false);
  const [isSwapping, setIsSwapping] = useState(false);
  const [error, setError] = useState<string>("");
  const [success, setSuccess] = useState<string>("");
  const [txHash, setTxHash] = useState<string>("");
  
<<<<<<< HEAD
  // Get blockchain data for real balances and wallet connection
  const { ethBalance, getTokenBalance, isConnected, walletAddress: connectedWalletAddress } = useBlockchain();

  // Use connected wallet address instead of prop
  const actualWalletAddress = connectedWalletAddress || walletAddress;

  // Debug wallet connection state
  useEffect(() => {
    console.log('🔍 [SwapBox] Wallet state:', {
      isConnected,
      connectedWalletAddress,
      propWalletAddress: walletAddress,
      actualWalletAddress,
      ethBalance,
      hasApiKey: !!apiKey,
      hasRpcUrl: !!rpcUrl
    });
  }, [isConnected, connectedWalletAddress, walletAddress, actualWalletAddress, ethBalance, apiKey, rpcUrl]);
=======
  // Get blockchain data for real balances
  const { ethBalance, getTokenBalance } = useBlockchain();
  
  // Add state for token balances
  const [fromTokenBalance, setFromTokenBalance] = useState<string | null>(null);
  const [toTokenBalance, setToTokenBalance] = useState<string | null>(null);
>>>>>>> 4f4ce89f

  const oneInchService =
    apiKey && rpcUrl && actualWalletAddress
      ? new OneInchService({
          apiKey,
          rpcUrl,
          walletAddress: actualWalletAddress,
        })
      : null;

  const isConfigured = !!oneInchService && isConnected;

  // Debug service configuration
  useEffect(() => {
    console.log('🔍 [SwapBox] Service state:', {
      hasOneInchService: !!oneInchService,
      isConfigured,
      configRequirements: {
        hasApiKey: !!apiKey,
        hasRpcUrl: !!rpcUrl,
        hasWalletAddress: !!actualWalletAddress,
        isConnected
      }
    });
  }, [oneInchService, isConfigured, apiKey, rpcUrl, actualWalletAddress, isConnected]);



  // Component mount logging
  useEffect(() => {
    console.log('🎯 [SwapBox] Component mounted with props:', {
      indexName,
      className,
      propWalletAddress: walletAddress,
      propApiKey: apiKey ? 'PROVIDED' : 'MISSING',
      propRpcUrl: rpcUrl ? 'PROVIDED' : 'MISSING'
    });
  }, []); // Only run on mount

  // Initialize with popular tokens (crash-safe)
  useEffect(() => {
    try {
      const popularTokens = tokenService.getPopularTokensSync() || [];
      if (popularTokens.length >= 2 && !fromToken && !toToken) {
        // Safety check - ensure tokens have required properties
        const validTokens = popularTokens.filter(token => 
          token && token.address && token.symbol
        );
        
        if (validTokens.length >= 2) {
          console.log('🪙 [SwapBox] Initializing with tokens:', {
            fromToken: validTokens[0].symbol,
            toToken: validTokens[1].symbol
          });
          setFromToken(validTokens[0]); // ETH (native)
          setToToken(validTokens[1]); // WETH (wrapped)
        }
      }
    } catch (error) {
      console.error('❌ Error initializing SwapBox tokens:', error);
    }
  }, [fromToken, toToken]);

  // Get quote when parameters change
  useEffect(() => {
    if (
      fromAmount &&
      parseFloat(fromAmount) > 0 &&
      isConfigured &&
      fromToken &&
      toToken
    ) {
      if (swapMode === "classic") {
        getQuote();
      } else {
        getIntentQuote();
      }
    }
  }, [fromAmount, fromToken, toToken, swapMode, slippage, isConfigured]);

  // Fetch from token balance when fromToken changes
  useEffect(() => {
    const fetchFromTokenBalance = async () => {
      if (fromToken && walletAddress && fromToken.symbol !== 'ETH') {
        try {
          const balance = await getTokenBalance(fromToken.address);
          setFromTokenBalance(balance);
        } catch (error) {
          console.error('❌ Error fetching from token balance:', error);
          setFromTokenBalance('0');
        }
      } else {
        setFromTokenBalance(null);
      }
    };

    fetchFromTokenBalance();
  }, [fromToken, walletAddress, getTokenBalance]);

  // Fetch to token balance when toToken changes
  useEffect(() => {
    const fetchToTokenBalance = async () => {
      if (toToken && walletAddress && toToken.symbol !== 'ETH') {
        try {
          const balance = await getTokenBalance(toToken.address);
          setToTokenBalance(balance);
        } catch (error) {
          console.error('❌ Error fetching to token balance:', error);
          setToTokenBalance('0');
        }
      } else {
        setToTokenBalance(null);
      }
    };

    fetchToTokenBalance();
  }, [toToken, walletAddress, getTokenBalance]);

  const getQuote = async () => {
    console.log('📊 [SwapBox] Getting classic quote:', {
      hasOneInchService: !!oneInchService,
      fromAmount,
      fromToken: fromToken?.symbol,
      toToken: toToken?.symbol,
      actualWalletAddress,
      isConnected
    });

    if (
      !oneInchService ||
      !fromAmount ||
      parseFloat(fromAmount) <= 0 ||
      !fromToken ||
      !toToken
    )
      return;

    setIsLoadingQuote(true);
    setError("");

    try {
      const amount = OneInchService.parseTokenAmount(
        fromAmount,
        fromToken.decimals
      );

      const quoteResponse = await oneInchService.getSwapQuote({
        src: fromToken.address,
        dst: toToken.address,
        amount,
        from: actualWalletAddress!,
        slippage,
      });

      setQuote(quoteResponse);
      const formattedAmount = OneInchService.formatTokenAmount(
        quoteResponse.dstAmount,
        toToken.decimals
      );
      setToAmount(formattedAmount);
    } catch (err) {
      setError(`Failed to get quote: ${(err as Error).message}`);
      setToAmount("");
      setQuote(null);
    } finally {
      setIsLoadingQuote(false);
    }
  };

  const getIntentQuote = async () => {
    console.log('📊 [SwapBox] Getting intent quote:', {
      hasOneInchService: !!oneInchService,
      fromAmount,
      fromToken: fromToken?.symbol,
      toToken: toToken?.symbol,
      actualWalletAddress,
      isConnected
    });

    if (
      !oneInchService ||
      !fromAmount ||
      parseFloat(fromAmount) <= 0 ||
      !fromToken ||
      !toToken
    )
      return;

    setIsLoadingQuote(true);
    setError("");

    try {
      const amount = OneInchService.parseTokenAmount(
        fromAmount,
        fromToken.decimals
      );

      const intentQuoteResponse = await oneInchService.getIntentSwapQuote({
        srcToken: fromToken.address,
        dstToken: toToken.address,
        amount,
        walletAddress: actualWalletAddress!,
        preset: "fast",
      });

      setIntentQuote(intentQuoteResponse);
      const formattedAmount = OneInchService.formatTokenAmount(
        intentQuoteResponse.dstAmount,
        toToken.decimals
      );
      setToAmount(formattedAmount);
    } catch (err) {
      setError(`Failed to get Intent quote: ${(err as Error).message}`);
      setToAmount("");
      setIntentQuote(null);
    } finally {
      setIsLoadingQuote(false);
    }
  };

  const handleSwapTokens = () => {
    const tempToken = fromToken;
    setFromToken(toToken);
    setToToken(tempToken);
    setFromAmount(toAmount);
    setToAmount("");
    setQuote(null);
    setIntentQuote(null);
  };

  const handleSwap = async () => {
    if (swapMode === "classic") {
      await handleClassicSwap();
    } else {
      await handleIntentSwap();
    }
  };

  const handleClassicSwap = async () => {
<<<<<<< HEAD
    console.log('🚀 [SwapBox] Starting classic swap:', {
      hasOneInchService: !!oneInchService,
      fromAmount,
      hasQuote: !!quote,
      fromToken: fromToken?.symbol,
      toToken: toToken?.symbol,
      actualWalletAddress,
      isConnected
    });
=======
>>>>>>> 4f4ce89f

    if (!oneInchService || !fromAmount || !quote || !fromToken || !toToken)
      return;

    if (!actualWalletAddress) {
      console.error('❌ [SwapBox] No wallet address available for swap');
      setError("Wallet address is required for swaps");
      return;
    }

    // Validate minimum swap amounts to prevent transaction reverts
    const swapAmount = parseFloat(fromAmount);
    const minimumETH = 0.00001; // 0.00001 ETH minimum (1000x lower)
    const minimumToken = 1; // 1 token minimum for others

    if (fromToken.symbol === 'ETH' && swapAmount < minimumETH) {
      setError(`Minimum swap amount is ${minimumETH} ETH. Current amount (${swapAmount} ETH) is too small and would fail due to gas costs exceeding swap value.`);
      return;
    }

    if (fromToken.symbol !== 'ETH' && swapAmount < minimumToken) {
      setError(`Minimum swap amount is ${minimumToken} ${fromToken.symbol}. Current amount is too small for successful execution.`);
      return;
    }

    // Check if user has enough balance for ETH swaps
    if (fromToken.symbol === 'ETH' && ethBalance) {
      const userBalance = parseFloat(ethBalance);
      const swapAmount = parseFloat(fromAmount);
      
      if (swapAmount > userBalance) {
        setError(`Insufficient balance. You have ${userBalance.toFixed(4)} ETH but trying to swap ${swapAmount} ETH`);
        return;
      }
      
      // Add a flexible buffer for gas fees - smaller for small transactions
      const gasBuffer = Math.max(0.0002, Math.min(0.001, swapAmount * 0.1)); // Min 0.0002 ETH, max 0.001 ETH, or 10% of swap amount
      const gasBufferDisplay = gasBuffer.toFixed(4);
      
      if (swapAmount > userBalance - gasBuffer) {
        setError(`Insufficient balance for gas fees. Leave at least ${gasBufferDisplay} ETH for transaction fees`);
        return;
      }
    }

    setIsSwapping(true);
    setError("");
    setSuccess("");

    try {
      const amount = OneInchService.parseTokenAmount(
        fromAmount,
        fromToken.decimals
      );

      console.log("🔍 About to call performSwap with:", {
        src: fromToken.address,
        dst: toToken.address,
        amount,
        from: actualWalletAddress,
        slippage,
      });

      const result = await oneInchService.performSwap({
        src: fromToken.address,
        dst: toToken.address,
        amount,
        from: actualWalletAddress,
        slippage,
      });

      setTxHash(result.swapTxHash);
      setSuccess(`Swap successful! 🎉`);

      // Reset form
      setFromAmount("");
      setToAmount("");
      setQuote(null);
    } catch (err) {
      console.error("❌ Swap error:", err);
      setError(`Swap failed: ${(err as Error).message}`);
    } finally {
      setIsSwapping(false);
    }
  };

  const handleIntentSwap = async () => {
    console.log('🚀 [SwapBox] Starting intent swap:', {
      hasOneInchService: !!oneInchService,
      fromAmount,
      hasIntentQuote: !!intentQuote,
      fromToken: fromToken?.symbol,
      toToken: toToken?.symbol,
      actualWalletAddress,
      isConnected
    });

    if (
      !oneInchService ||
      !fromAmount ||
      !intentQuote ||
      !fromToken ||
      !toToken
    )
      return;

    // Validate minimum swap amounts to prevent transaction reverts
    const swapAmount = parseFloat(fromAmount);
    const minimumETH = 0.00001; // 0.00001 ETH minimum (1000x lower)
    const minimumToken = 1; // 1 token minimum for others

    if (fromToken.symbol === 'ETH' && swapAmount < minimumETH) {
      setError(`Minimum swap amount is ${minimumETH} ETH. Current amount (${swapAmount} ETH) is too small and would fail due to gas costs exceeding swap value.`);
      return;
    }

    if (fromToken.symbol !== 'ETH' && swapAmount < minimumToken) {
      setError(`Minimum swap amount is ${minimumToken} ${fromToken.symbol}. Current amount is too small for successful execution.`);
      return;
    }

    setIsSwapping(true);
    setError("");
    setSuccess("");

    try {
      const amount = OneInchService.parseTokenAmount(
        fromAmount,
        fromToken.decimals
      );

      const result = await oneInchService.performIntentSwap({
        srcToken: fromToken.address,
        dstToken: toToken.address,
        amount,
        walletAddress: actualWalletAddress!,
        preset: "fast",
      });

      setSuccess(`Intent swap order created! No gas fees required 🚀`);

      // Reset form
      setFromAmount("");
      setToAmount("");
      setIntentQuote(null);
    } catch (err) {
      setError(`Intent swap failed: ${(err as Error).message}`);
    } finally {
      setIsSwapping(false);
    }
  };

  const getExplorerUrl = (hash: string) => {
    return `https://basescan.org/tx/${hash}`;
  };

  if (!isConfigured) {
    return (
      <Card className={`${className}`}>
        <CardHeader className="pb-3">
          <CardTitle className="text-lg flex items-center space-x-2">
            <Repeat2 className="w-5 h-5 text-blue-600" />
            <span>Quick Swap</span>
          </CardTitle>
        </CardHeader>
        <CardContent className="space-y-3">
          <div className="text-center p-4 bg-gray-50 rounded-lg">
            <TrendingUp className="w-8 h-8 text-gray-400 mx-auto mb-2" />
            {!isConnected ? (
              <>
                <p className="text-sm text-gray-600">Connect wallet to enable swaps</p>
                <p className="text-xs text-gray-500 mt-1">
                  Use the wallet connection above to get started
                </p>
              </>
            ) : (
              <>
                <p className="text-sm text-gray-600">1inch API configuration required</p>
                <p className="text-xs text-gray-500 mt-1">
                  Configure API key to enable swaps
                </p>
              </>
            )}
          </div>
        </CardContent>
      </Card>
    );
  }

  return (
    <Card className={`${className}`}>
      <CardHeader className="pb-3">
        <div className="flex items-center justify-between">
          <CardTitle className="text-lg flex items-center space-x-2">
            <Repeat2 className="w-5 h-5 text-blue-600" />
            <span>Quick Swap</span>
          </CardTitle>
          <div className="flex space-x-1">
            <Button
              variant={swapMode === "classic" ? "default" : "outline"}
              size="sm"
              onClick={() => setSwapMode("classic")}
              className="text-xs px-2 py-1"
            >
              Classic
            </Button>
            <Button
              variant={swapMode === "intent" ? "default" : "outline"}
              size="sm"
              onClick={() => setSwapMode("intent")}
              className="text-xs px-2 py-1"
            >
              Gasless
            </Button>
          </div>
        </div>
        <p className="text-xs text-gray-500">
          {swapMode === "classic" ? "Instant swap with gas" : "No gas fees, gasless swap"}
        </p>
      </CardHeader>
      
      <CardContent className="space-y-3">
        {/* From Token */}
        <div className="space-y-2">
          <div className="flex items-center justify-between">
            <span className="text-sm font-medium text-gray-700">From</span>
            {fromToken && (
              <span className="text-xs text-gray-500">
                Balance: {fromToken.symbol === 'ETH' 
                  ? (ethBalance ? parseFloat(ethBalance).toFixed(4) : '0.00')
                  : (fromTokenBalance !== null ? parseFloat(fromTokenBalance).toFixed(4) : 'Loading...')
                } {fromToken.symbol}
              </span>
            )}
          </div>
          <div className="flex space-x-2">
            <div className="w-32">
              <TokenSelector
                selectedToken={fromToken}
                onTokenSelect={setFromToken}
                className="w-full"
              />
            </div>
            <div className="flex-1 relative">
              <Input
                type="number"
                placeholder="0.0"
                value={fromAmount}
                onChange={(e) => setFromAmount(e.target.value)}
                className="text-right pr-12 h-12"
              />
              {/* MAX button for ETH */}
              {fromToken?.symbol === 'ETH' && ethBalance && parseFloat(ethBalance) > 0 && (
                <Button
                  variant="ghost"
                  size="sm"
                  onClick={() => {
                    const userBalance = parseFloat(ethBalance);
                    // For MAX button, use minimum gas buffer (0.0002 ETH) to maximize swappable amount
                    const gasBuffer = 0.0002;
                    const maxAmount = Math.max(0, userBalance - gasBuffer);
                    setFromAmount(maxAmount.toFixed(6)); // Use 6 decimals for precision
                  }}
                  className="absolute right-1 top-1/2 -translate-y-1/2 h-6 px-2 text-xs text-blue-600 hover:text-blue-800"
                >
                  MAX
                </Button>
              )}
              {/* MAX button for other tokens */}
              {fromToken?.symbol !== 'ETH' && fromTokenBalance && parseFloat(fromTokenBalance) > 0 && (
                <Button
                  variant="ghost"
                  size="sm"
                  onClick={() => {
                    const userBalance = parseFloat(fromTokenBalance);
                    setFromAmount(userBalance.toFixed(6)); // Use 6 decimals for precision
                  }}
                  className="absolute right-1 top-1/2 -translate-y-1/2 h-6 px-2 text-xs text-blue-600 hover:text-blue-800"
                >
                  MAX
                </Button>
              )}
            </div>
          </div>
          {fromToken && (
            <p className="text-xs text-gray-500 mt-1 text-right">
                                    Minimum: {fromToken.symbol === 'ETH' ? '0.00001 ETH' : `1 ${fromToken.symbol}`}
            </p>
          )}
        </div>

        {/* Swap Direction Button */}
        <div className="flex justify-center">
          <Button
            variant="outline"
            size="sm"
            onClick={handleSwapTokens}
            className="rounded-full p-2 h-8 w-8"
            disabled={isLoadingQuote}
          >
            <ArrowUpDown className="w-3 h-3" />
          </Button>
        </div>

        {/* To Token */}
        <div className="space-y-2">
          <div className="flex items-center justify-between">
            <span className="text-sm font-medium text-gray-700">To</span>
            {toToken && (
              <span className="text-xs text-gray-500">
                Balance: {toToken.symbol === 'ETH' 
                  ? (ethBalance ? parseFloat(ethBalance).toFixed(4) : '0.00')
                  : (toTokenBalance !== null ? parseFloat(toTokenBalance).toFixed(4) : 'Loading...')
                } {toToken.symbol}
              </span>
            )}
          </div>
          <div className="flex space-x-2">
            <div className="w-32">
              <TokenSelector
                selectedToken={toToken}
                onTokenSelect={setToToken}
                className="w-full"
              />
            </div>
            <div className="flex-1">
              <Input
                type="text"
                placeholder="0.0"
                value={isLoadingQuote ? "..." : toAmount}
                readOnly
                className="text-right bg-gray-50 h-12"
              />
            </div>
          </div>
        </div>

        {/* Quote Info */}
        {(quote || intentQuote) && (
          <div className="bg-blue-50 rounded-lg p-3 space-y-1">
            <div className="flex justify-between text-xs">
              <span className="text-gray-600">Rate</span>
              <span className="font-medium">
                1 {fromToken?.symbol} = {
                  quote 
                    ? (parseFloat(OneInchService.formatTokenAmount(quote.dstAmount, toToken?.decimals || 18)) / parseFloat(fromAmount || "1")).toFixed(6)
                    : (parseFloat(OneInchService.formatTokenAmount(intentQuote?.dstAmount || "0", toToken?.decimals || 18)) / parseFloat(fromAmount || "1")).toFixed(6)
                } {toToken?.symbol}
              </span>
            </div>
            <div className="flex justify-between text-xs">
              <span className="text-gray-600">Slippage</span>
              <span className="font-medium">{slippage}%</span>
            </div>
            {quote && (
              <div className="flex justify-between text-xs">
                <span className="text-gray-600">Gas Fee</span>
                <span className="font-medium">~$0.01</span>
              </div>
            )}
          </div>
        )}

        {/* Error Alert */}
        {error && (
          <Alert variant="destructive">
            <AlertCircle className="h-4 w-4" />
            <AlertDescription className="text-sm">{error}</AlertDescription>
          </Alert>
        )}

        {/* Success Alert */}
        {success && (
          <Alert className="border-green-200 bg-green-50">
            <CheckCircle className="h-4 w-4 text-green-600" />
            <AlertDescription className="text-sm text-green-700">
              {success}
              {txHash && (
                <a
                  href={getExplorerUrl(txHash)}
                  target="_blank"
                  rel="noopener noreferrer"
                  className="inline-flex items-center ml-2 text-blue-600 hover:text-blue-800"
                >
                  View Tx <ExternalLink className="w-3 h-3 ml-1" />
                </a>
              )}
            </AlertDescription>
          </Alert>
        )}

        {/* Swap Button */}
        <Button
          onClick={handleSwap}
          disabled={
            !fromAmount ||
            !fromToken ||
            !toToken ||
            parseFloat(fromAmount) <= 0 ||
            isLoadingQuote ||
            isSwapping ||
            (!quote && !intentQuote)
          }
          className="w-full"
        >
          {isSwapping ? (
            <>
              <Loader2 className="w-4 h-4 mr-2 animate-spin" />
              Swapping...
            </>
          ) : isLoadingQuote ? (
            <>
              <Loader2 className="w-4 h-4 mr-2 animate-spin" />
              Getting Quote...
            </>
          ) : (
            `Swap ${fromToken?.symbol || 'Token'} → ${toToken?.symbol || 'Token'}`          )}
        </Button>

        {/* Swap Mode Badge */}
        <div className="flex justify-center">
          <Badge variant="secondary" className="text-xs">
            {swapMode === "classic" ? "🔥 Instant Swap" : "⚡ Gasless Intent"}
          </Badge>
        </div>
      </CardContent>
    </Card>
  );
}<|MERGE_RESOLUTION|>--- conflicted
+++ resolved
@@ -55,7 +55,6 @@
   const [success, setSuccess] = useState<string>("");
   const [txHash, setTxHash] = useState<string>("");
   
-<<<<<<< HEAD
   // Get blockchain data for real balances and wallet connection
   const { ethBalance, getTokenBalance, isConnected, walletAddress: connectedWalletAddress } = useBlockchain();
 
@@ -74,14 +73,6 @@
       hasRpcUrl: !!rpcUrl
     });
   }, [isConnected, connectedWalletAddress, walletAddress, actualWalletAddress, ethBalance, apiKey, rpcUrl]);
-=======
-  // Get blockchain data for real balances
-  const { ethBalance, getTokenBalance } = useBlockchain();
-  
-  // Add state for token balances
-  const [fromTokenBalance, setFromTokenBalance] = useState<string | null>(null);
-  const [toTokenBalance, setToTokenBalance] = useState<string | null>(null);
->>>>>>> 4f4ce89f
 
   const oneInchService =
     apiKey && rpcUrl && actualWalletAddress
@@ -321,18 +312,8 @@
   };
 
   const handleClassicSwap = async () => {
-<<<<<<< HEAD
-    console.log('🚀 [SwapBox] Starting classic swap:', {
-      hasOneInchService: !!oneInchService,
-      fromAmount,
-      hasQuote: !!quote,
-      fromToken: fromToken?.symbol,
-      toToken: toToken?.symbol,
-      actualWalletAddress,
-      isConnected
-    });
-=======
->>>>>>> 4f4ce89f
+
+
 
     if (!oneInchService || !fromAmount || !quote || !fromToken || !toToken)
       return;
